--- conflicted
+++ resolved
@@ -1,17 +1,9 @@
-<<<<<<< HEAD
 import { ElementRef, EventEmitter, OnChanges, OnDestroy, OnInit, SimpleChanges } from '@angular/core';
-=======
-import { ElementRef, EventEmitter, OnChanges, OnInit, Renderer, SimpleChanges } from '@angular/core';
->>>>>>> 90387c64
 export interface ChangeEvent {
     start?: number;
     end?: number;
 }
-<<<<<<< HEAD
-export declare class VirtualScrollComponent implements OnInit, OnChanges, OnDestroy {
-=======
 export declare class VirtualScrollComponent implements OnInit, OnChanges {
->>>>>>> 90387c64
     private element;
     items: any[];
     scrollbarWidth: number;
@@ -19,21 +11,15 @@
     childWidth: number;
     childHeight: number;
     bufferAmount: number;
-<<<<<<< HEAD
     private refreshHandler;
     _parentScroll: Element | Window;
     parentScroll: Element | Window;
-=======
->>>>>>> 90387c64
     update: EventEmitter<any[]>;
     change: EventEmitter<ChangeEvent>;
     start: EventEmitter<ChangeEvent>;
     end: EventEmitter<ChangeEvent>;
     contentElementRef: ElementRef;
-<<<<<<< HEAD
     containerElementRef: ElementRef;
-=======
->>>>>>> 90387c64
     topPadding: number;
     scrollHeight: number;
     previousStart: number;
@@ -42,10 +28,7 @@
     constructor(element: ElementRef);
     onScroll(): void;
     ngOnInit(): void;
-<<<<<<< HEAD
     ngOnDestroy(): void;
-=======
->>>>>>> 90387c64
     ngOnChanges(changes: SimpleChanges): void;
     refresh(): void;
     scrollInto(item: any): void;
