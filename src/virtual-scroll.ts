--- conflicted
+++ resolved
@@ -153,12 +153,8 @@
     if (index < 0 || index >= (this.items || []).length) return;
 
     let d = this.calculateDimensions();
-<<<<<<< HEAD
-    el.scrollTop = Math.floor(index / d.itemsPerRow) * d.childHeight + offsetTop;
-=======
-    this.element.nativeElement.scrollTop = (Math.floor(index / d.itemsPerRow) * d.childHeight)
+    el.scrollTop = (Math.floor(index / d.itemsPerRow) * d.childHeight)
       - (d.childHeight * Math.min(index, this.bufferAmount));
->>>>>>> c4b2da52
     this.refresh();
   }
 
