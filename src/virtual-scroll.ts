import {
  Component,
  ElementRef,
  EventEmitter,
  Input,
  NgModule,
  OnChanges,
  OnDestroy,
  OnInit,
  Output,
  Renderer,
  SimpleChanges,
  ViewChild,
} from '@angular/core';

import { CommonModule } from '@angular/common';

export interface ChangeEvent {
  start?: number;
  end?: number;
}

@Component({
  selector: 'virtual-scroll',
  template: `
    <div class="total-padding" [style.height]="scrollHeight + 'px'"></div>
    <div class="scrollable-content" #content [style.transform]="'translateY(' + topPadding + 'px)'">
      <ng-content></ng-content>
    </div>
  `,
  styles: [`
    :host {
      overflow: hidden;
      overflow-y: auto;
      position: relative;
      -webkit-overflow-scrolling: touch;
    }
    .scrollable-content {
      top: 0;
      left: 0;
      width: 100%;
      height: 100%;
      position: absolute;
    }
    .total-padding {
      width: 1px;
      opacity: 0;
    }
  `]
})
export class VirtualScrollComponent implements OnInit, OnDestroy, OnChanges {

  @Input()
  items: any[] = [];

  @Input()
  scrollbarWidth: number;

  @Input()
  scrollbarHeight: number;

  @Input()
  childWidth: number;

  @Input()
  childHeight: number;

  @Output()
  update: EventEmitter<any[]> = new EventEmitter<any[]>();

  @Output()
  change: EventEmitter<ChangeEvent> = new EventEmitter<ChangeEvent>();

  @ViewChild('content', { read: ElementRef })
  contentElementRef: ElementRef;

  onScrollListener: Function;
  topPadding: number;
  scrollHeight: number;
  previousStart: number;
  previousEnd: number;
  startupLoop: boolean = true;

  constructor(private element: ElementRef, private renderer: Renderer) { }

  ngOnInit() {
    this.onScrollListener = this.renderer.listen(this.element.nativeElement, 'scroll', this.refresh.bind(this));
    this.scrollbarWidth = 0; // this.element.nativeElement.offsetWidth - this.element.nativeElement.clientWidth;
    this.scrollbarHeight = 0; // this.element.nativeElement.offsetHeight - this.element.nativeElement.clientHeight;
  }

  ngOnChanges(changes: SimpleChanges) {
    this.previousStart = undefined;
    this.previousEnd = undefined;
    this.refresh();
  }

  ngOnDestroy() {
    this.onScrollListener();
  }

  refresh() {
    requestAnimationFrame(this.calculateItems.bind(this));
  }

  scrollInto(item: any) {
    let index: number = (this.items || []).indexOf(item);
    if (index < 0 || index >= (this.items || []).length) return;

    let d = this.calculateDimensions();
    this.element.nativeElement.scrollTop = Math.floor(index / d.itemsPerRow) *
      d.childHeight - Math.max(0, (d.itemsPerCol - 1)) * d.childHeight;
    this.refresh();
  }

  private countItemsPerRow() {
    let offsetTop;
    let itemsPerRow;
    let children = this.contentElementRef.nativeElement.children;
    for (itemsPerRow = 0; itemsPerRow < children.length; itemsPerRow++) {
      if (offsetTop != undefined && offsetTop !== children[itemsPerRow].offsetTop) break;
      offsetTop = children[itemsPerRow].offsetTop;
    }
    return itemsPerRow;
  }

  private calculateDimensions() {
    let el = this.element.nativeElement;
    let content = this.contentElementRef.nativeElement;

    let items = this.items || [];
    let itemCount = items.length;
    let viewWidth = el.clientWidth - this.scrollbarWidth;
    let viewHeight = el.clientHeight - this.scrollbarHeight;

    let contentDimensions;
    if (this.childWidth == undefined || this.childHeight == undefined) {
      contentDimensions = content.children[0] ? content.children[0].getBoundingClientRect() : {
        width: viewWidth,
        height: viewHeight
      };
    }
    let childWidth = this.childWidth || contentDimensions.width;
    let childHeight = this.childHeight || contentDimensions.height;

    let itemsPerRow = Math.max(1, this.countItemsPerRow());
    let itemsPerRowByCalc = Math.max(1, Math.floor(viewWidth / childWidth));
    let itemsPerCol = Math.max(1, Math.floor(viewHeight / childHeight));
    if (itemsPerCol === 1 && Math.floor(el.scrollTop / this.scrollHeight * itemCount) + itemsPerRowByCalc >= itemCount) {
      itemsPerRow = itemsPerRowByCalc;
    }

    return {
      itemCount: itemCount,
      viewWidth: viewWidth,
      viewHeight: viewHeight,
      childWidth: childWidth,
      childHeight: childHeight,
      itemsPerRow: itemsPerRow,
      itemsPerCol: itemsPerCol,
      itemsPerRowByCalc: itemsPerRowByCalc
    };
  }

  private calculateItems() {
    let el = this.element.nativeElement;

    let d = this.calculateDimensions();
    let items = this.items || [];
    this.scrollHeight = d.childHeight * d.itemCount / d.itemsPerRow;
    if (this.element.nativeElement.scrollTop > this.scrollHeight) {
      this.element.nativeElement.scrollTop = this.scrollHeight;
    }

<<<<<<< HEAD
    let start = Math.floor(el.scrollTop / this.scrollHeight * d.itemCount / d.itemsPerRow) * d.itemsPerRow;
    let end = Math.min(d.itemCount, Math.ceil(el.scrollTop / this.scrollHeight * d.itemCount / d.itemsPerRow) * d.itemsPerRow +
      d.itemsPerRow * (d.itemsPerCol + 1));
    let emitEvent = false;
=======
    let indexByScrollTop = el.scrollTop / this.scrollHeight * d.itemCount / d.itemsPerRow;

    let end = Math.min(d.itemCount, Math.ceil(indexByScrollTop) * d.itemsPerRow + d.itemsPerRow * (d.itemsPerCol + 1));
    let maxStart = Math.max(0, end - d.itemsPerCol * d.itemsPerRow - d.itemsPerRow);
    let start = Math.min(maxStart, Math.floor(indexByScrollTop) * d.itemsPerRow);
>>>>>>> b6ca0c2e

    this.topPadding = d.childHeight * Math.ceil(start / d.itemsPerRow);
    if (start !== this.previousStart || end !== this.previousEnd) {
      this.update.emit(items.slice(start, end));
      this.previousStart = start;
      this.previousEnd = end;
      if (this.startupLoop === true) {
        this.refresh();
      } else {
        emitEvent = true;
      }
    } else {
      this.startupLoop = false;
      emitEvent = true;
    }

    if (emitEvent === true) {
      this.change.emit({
        start: start,
        end: end
      });
    }
  }
}

@NgModule({
  imports: [CommonModule],
  exports: [VirtualScrollComponent],
  declarations: [VirtualScrollComponent]
})
export class VirtualScrollModule { }<|MERGE_RESOLUTION|>--- conflicted
+++ resolved
@@ -172,18 +172,11 @@
       this.element.nativeElement.scrollTop = this.scrollHeight;
     }
 
-<<<<<<< HEAD
-    let start = Math.floor(el.scrollTop / this.scrollHeight * d.itemCount / d.itemsPerRow) * d.itemsPerRow;
-    let end = Math.min(d.itemCount, Math.ceil(el.scrollTop / this.scrollHeight * d.itemCount / d.itemsPerRow) * d.itemsPerRow +
-      d.itemsPerRow * (d.itemsPerCol + 1));
     let emitEvent = false;
-=======
     let indexByScrollTop = el.scrollTop / this.scrollHeight * d.itemCount / d.itemsPerRow;
-
     let end = Math.min(d.itemCount, Math.ceil(indexByScrollTop) * d.itemsPerRow + d.itemsPerRow * (d.itemsPerCol + 1));
     let maxStart = Math.max(0, end - d.itemsPerCol * d.itemsPerRow - d.itemsPerRow);
     let start = Math.min(maxStart, Math.floor(indexByScrollTop) * d.itemsPerRow);
->>>>>>> b6ca0c2e
 
     this.topPadding = d.childHeight * Math.ceil(start / d.itemsPerRow);
     if (start !== this.previousStart || end !== this.previousEnd) {
